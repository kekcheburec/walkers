--- conflicted
+++ resolved
@@ -10,12 +10,8 @@
 resolver = "2"
 
 [workspace.package]
-<<<<<<< HEAD
-version = "0.41.0"
+version = "0.42.0"
 rust-version = "1.85" # Aligned to egui
-=======
-version = "0.42.0"
->>>>>>> a1a85d57
 
 [workspace.dependencies]
 image = { version = "0.25", default-features = false }
